--- conflicted
+++ resolved
@@ -12,13 +12,10 @@
 		D02164F61947B3E900D34273 /* SpinLock.swift in Sources */ = {isa = PBXBuildFile; fileRef = D02164F51947B3E900D34273 /* SpinLock.swift */; };
 		D02164F81947BC4500D34273 /* Atomic.swift in Sources */ = {isa = PBXBuildFile; fileRef = D02164F71947BC4500D34273 /* Atomic.swift */; };
 		D02164FC1947C91C00D34273 /* ArrayExtensions.swift in Sources */ = {isa = PBXBuildFile; fileRef = D02164FB1947C91C00D34273 /* ArrayExtensions.swift */; };
-<<<<<<< HEAD
 		D05E8E26194AA06800640DB2 /* AsyncSequence.swift in Sources */ = {isa = PBXBuildFile; fileRef = D05E8E25194AA06800640DB2 /* AsyncSequence.swift */; };
 		D05E8E2C194ADABD00640DB2 /* AsyncBuffer.swift in Sources */ = {isa = PBXBuildFile; fileRef = D05E8E2B194ADABD00640DB2 /* AsyncBuffer.swift */; };
-=======
 		D06FB18E194D6B8C007D5654 /* ObservableProperty.swift in Sources */ = {isa = PBXBuildFile; fileRef = D06FB18D194D6B8C007D5654 /* ObservableProperty.swift */; };
 		D06FB198194D703F007D5654 /* ControllableObservable.swift in Sources */ = {isa = PBXBuildFile; fileRef = D06FB197194D703F007D5654 /* ControllableObservable.swift */; };
->>>>>>> 4ba4780f
 		D0A6EA6A19481E3400649636 /* NSLockingExtensions.swift in Sources */ = {isa = PBXBuildFile; fileRef = D0A6EA6919481E3400649636 /* NSLockingExtensions.swift */; };
 		D0CBB9E5193D1D1500C9CAF7 /* RxSwift.h in Headers */ = {isa = PBXBuildFile; fileRef = D0CBB9E4193D1D1500C9CAF7 /* RxSwift.h */; settings = {ATTRIBUTES = (Public, ); }; };
 		D0CBB9EB193D1D1500C9CAF7 /* RxSwift.framework in Frameworks */ = {isa = PBXBuildFile; fileRef = D0CBB9DF193D1D1500C9CAF7 /* RxSwift.framework */; };
@@ -75,13 +72,10 @@
 		D02164F51947B3E900D34273 /* SpinLock.swift */ = {isa = PBXFileReference; fileEncoding = 4; lastKnownFileType = sourcecode.swift; path = SpinLock.swift; sourceTree = "<group>"; };
 		D02164F71947BC4500D34273 /* Atomic.swift */ = {isa = PBXFileReference; fileEncoding = 4; lastKnownFileType = sourcecode.swift; path = Atomic.swift; sourceTree = "<group>"; };
 		D02164FB1947C91C00D34273 /* ArrayExtensions.swift */ = {isa = PBXFileReference; fileEncoding = 4; lastKnownFileType = sourcecode.swift; path = ArrayExtensions.swift; sourceTree = "<group>"; };
-<<<<<<< HEAD
 		D05E8E25194AA06800640DB2 /* AsyncSequence.swift */ = {isa = PBXFileReference; fileEncoding = 4; lastKnownFileType = sourcecode.swift; path = AsyncSequence.swift; sourceTree = "<group>"; };
 		D05E8E2B194ADABD00640DB2 /* AsyncBuffer.swift */ = {isa = PBXFileReference; fileEncoding = 4; lastKnownFileType = sourcecode.swift; path = AsyncBuffer.swift; sourceTree = "<group>"; };
-=======
 		D06FB18D194D6B8C007D5654 /* ObservableProperty.swift */ = {isa = PBXFileReference; fileEncoding = 4; lastKnownFileType = sourcecode.swift; path = ObservableProperty.swift; sourceTree = "<group>"; };
 		D06FB197194D703F007D5654 /* ControllableObservable.swift */ = {isa = PBXFileReference; fileEncoding = 4; lastKnownFileType = sourcecode.swift; path = ControllableObservable.swift; sourceTree = "<group>"; };
->>>>>>> 4ba4780f
 		D0A6EA6919481E3400649636 /* NSLockingExtensions.swift */ = {isa = PBXFileReference; fileEncoding = 4; lastKnownFileType = sourcecode.swift; path = NSLockingExtensions.swift; sourceTree = "<group>"; };
 		D0CBB9DF193D1D1500C9CAF7 /* RxSwift.framework */ = {isa = PBXFileReference; explicitFileType = wrapper.framework; includeInIndex = 0; path = RxSwift.framework; sourceTree = BUILT_PRODUCTS_DIR; };
 		D0CBB9E3193D1D1500C9CAF7 /* Info.plist */ = {isa = PBXFileReference; lastKnownFileType = text.plist.xml; path = Info.plist; sourceTree = "<group>"; };
